--- conflicted
+++ resolved
@@ -32,12 +32,7 @@
     return Any.toString(item)
 
 // Convert a string into an integer
-<<<<<<< HEAD
-public function parse(string input) -> real
-throws SyntaxError:
-=======
-public function parse(string input) => real|null:
->>>>>>> 940eea50
+public function parse(string input) -> real|null:
     //
     int r = 0
     int dps = 0
