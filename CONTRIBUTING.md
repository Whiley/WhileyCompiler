# Contributing to the WhileyCompiler

The following provides a set of guidelines for contributing to the `WhileyCompiler`.

#### Table Of Contents

[What do I need to know?](#what-do-I-need-to-known)
   * [Code of Conduct](#code-of-conduct)
   * [Licensing and Copyright](#licensing-and-copyright)
   * [The Whiley Compiler Collection](#the-whiley-compiler-collection)
   
[How can I contribute?](#how-can-i-contribute)
  * [Reporting Bugs](#reporting-bugs)
  * [Making Pull Requests](#making-contributions)
  * [Contributor Licensing Agreement](contributor-licensing-agreement)

## What do I need to know?

### Code of Conduct

This project adheres to the Contributor Covenant [code of conduct](CODE_OF_CONDUCT.md).
By participating, you are expected to uphold this code.

### Licensing and Copyright

This project is licensed under the
[Apache 2.0](http://www.apache.org/licenses/LICENSE-2.0) license.
such As, you must adhere to this license when working with this
project.  This project employs a **Copyright Licensing Agreement**,
whereby copyright is retained by contributors:

> "In a Contributor License Agreement (CLA), the original contributor
> retains copyright ownership of their contributions, but grants the
> project a broad set of rights such that the project can incorporate
> and distribute the contributions as it needs to"

(from [opensource.org](https://opensource.org/faq))

### The Whiley Compiler Collection

The `WhileyCompiler` is part of the
[Whiley Compiler Collection](https://github.com/Whiley/WhileyCompilerCollection).
This is the overarching framework which brings together components for
compiling, verifying, testing and documenting Whiley programs (and
much more).  The `WhileyCompiler` compiler can be thought of as a
"plugin" within this framework.

## How can I contribute?

### Reporting Bugs

Reporting bugs is a useful and rewarding way of contributing.  Please
use the issue tracker and try, as much as possible, to provide minimal
examples which illustrate the problem along with a clear description
of what happened.

### Making Pull Requests

You are welcome to make pull requests to this project.  **Small** pull
requests are likely to be accepted quickly.  **Large** pull requests may
involve further discussion and peer review.

Please *do not* include lines such as the following on the files you
modify:

```
// Copyright (c) 2011, David J. Pearce (dave@blah.com)
```

Such lines are tedious to manage and unnecessary.  The commit history
of the project is sufficient evidence of your contribution.

### Contributor Licensing Agreement

In making a contribution to the `WhileyCompiler` compiler, you
implicitly certify that:

**(a)** The contribution was created in whole or in part by you and you
    have the right to submit it under the open source license
    indicated; or

**(b)** The contribution is based upon previous work that, to the best
    of your knowledge, is covered under an appropriate open source
    license and you have the right under that license to submit that
    work with modifications, whether created in whole or in part
    by you, under the same open source license (unless you are
    permitted to submit under a different license), as indicated
    in the file; or

**(c)** The contribution was provided directly to you by some other
    person who certified (a), (b) or (c) and you have not modified
    it.

**(d)** You understand and agree that this project and the
    contribution are public and that a record of the contribution
    (including all personal information you submit with it) is
    maintained indefinitely and may be redistributed consistent with
<<<<<<< HEAD
    this project or the open source license(s) involved.

============================================================================
Contributor Sign Offs
============================================================================

Signed-off-by: David J. Pearce <david.pearce@ecs.vuw.ac.nz>
Signed-off-by: Lee Trezise <Lee.Trezise@gmail.com>
Signed-off-by: Timothy Jones <tim@zimothy.com>
Signed-off-by: Art Protin <protin2art@gmail.com>
Signed-off-by: Daniel Gibbs <daniel@danielgibbs.name>
Signed-off-by: Min-Hsien Weng <samminweng@gmail.com>
Signed-off-by: Henry J. Wylde <public@hjwylde.com>
Signed-off-by: Mark Utting <bm.utting@gmail.com>
Signed-off-by: Drew Stratford <drewstratford@outlook.com>
Signed-off-by: Rich Dougherty <rich@rd.gen.nz>
Signed-off-by: Sebastian Schweizer <sebastian@schweizer.tel>
=======
    this project or the open source license(s) involved.
>>>>>>> 8ffe95c8
<|MERGE_RESOLUTION|>--- conflicted
+++ resolved
@@ -95,24 +95,4 @@
     contribution are public and that a record of the contribution
     (including all personal information you submit with it) is
     maintained indefinitely and may be redistributed consistent with
-<<<<<<< HEAD
     this project or the open source license(s) involved.
-
-============================================================================
-Contributor Sign Offs
-============================================================================
-
-Signed-off-by: David J. Pearce <david.pearce@ecs.vuw.ac.nz>
-Signed-off-by: Lee Trezise <Lee.Trezise@gmail.com>
-Signed-off-by: Timothy Jones <tim@zimothy.com>
-Signed-off-by: Art Protin <protin2art@gmail.com>
-Signed-off-by: Daniel Gibbs <daniel@danielgibbs.name>
-Signed-off-by: Min-Hsien Weng <samminweng@gmail.com>
-Signed-off-by: Henry J. Wylde <public@hjwylde.com>
-Signed-off-by: Mark Utting <bm.utting@gmail.com>
-Signed-off-by: Drew Stratford <drewstratford@outlook.com>
-Signed-off-by: Rich Dougherty <rich@rd.gen.nz>
-Signed-off-by: Sebastian Schweizer <sebastian@schweizer.tel>
-=======
-    this project or the open source license(s) involved.
->>>>>>> 8ffe95c8
