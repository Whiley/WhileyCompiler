--- conflicted
+++ resolved
@@ -1,11 +1,5 @@
 <project name="whiley" default="wyjc">  
-<<<<<<< HEAD
   <property name="version" value="0.3.13"/>
-
-=======
-  <property name="version" value="0.3.12"/>
-	
->>>>>>> 6ef1210a
   <target name="compile">
     <javac debug="true" debuglevel="vars,lines,source" includeantruntime="true" includes="wyil/**,wyc/**,wyjc/**,wyjvm/**,wyautl/**" excludes="wyjc/testing/**,wyil/testing/**,wyone/testing/**"> 
       <src path="src"/>
