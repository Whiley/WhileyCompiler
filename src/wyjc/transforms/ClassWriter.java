--- conflicted
+++ resolved
@@ -1,118 +1,109 @@
-// Copyright (c) 2011, David J. Pearce (djp@ecs.vuw.ac.nz)
-// All rights reserved.
-//
-// Redistribution and use in source and binary forms, with or without
-// modification, are permitted provided that the following conditions are met:
-//    * Redistributions of source code must retain the above copyright
-//      notice, this list of conditions and the following disclaimer.
-//    * Redistributions in binary form must reproduce the above copyright
-//      notice, this list of conditions and the following disclaimer in the
-//      documentation and/or other materials provided with the distribution.
-//    * Neither the name of the <organization> nor the
-//      names of its contributors may be used to endorse or promote products
-//      derived from this software without specific prior written permission.
-//
-// THIS SOFTWARE IS PROVIDED BY THE COPYRIGHT HOLDERS AND CONTRIBUTORS "AS IS" AND
-// ANY EXPRESS OR IMPLIED WARRANTIES, INCLUDING, BUT NOT LIMITED TO, THE IMPLIED
-// WARRANTIES OF MERCHANTABILITY AND FITNESS FOR A PARTICULAR PURPOSE ARE
-// DISCLAIMED. IN NO EVENT SHALL DAVID J. PEARCE BE LIABLE FOR ANY
-// DIRECT, INDIRECT, INCIDENTAL, SPECIAL, EXEMPLARY, OR CONSEQUENTIAL DAMAGES
-// (INCLUDING, BUT NOT LIMITED TO, PROCUREMENT OF SUBSTITUTE GOODS OR SERVICES;
-// LOSS OF USE, DATA, OR PROFITS; OR BUSINESS INTERRUPTION) HOWEVER CAUSED AND
-// ON ANY THEORY OF LIABILITY, WHETHER IN CONTRACT, STRICT LIABILITY, OR TORT
-// (INCLUDING NEGLIGENCE OR OTHERWISE) ARISING IN ANY WAY OUT OF THE USE OF THIS
-// SOFTWARE, EVEN IF ADVISED OF THE POSSIBILITY OF SUCH DAMAGE.
-
-package wyjc.transforms;
-
-import java.io.File;
-import java.io.FileOutputStream;
-import java.io.IOException;
-
-import wyil.ModuleLoader;
-import wyil.Transform;
-import wyil.lang.Module;
-import wyjc.io.ClassFileBuilder;
-import wyjvm.io.ClassFileWriter;
-import wyjvm.lang.ClassFile;
-import wyjvm.util.Continuations;
-import wyjvm.util.DeadCodeElimination;
-import wyjvm.util.Validation;
-
-public class ClassWriter implements Transform {
-	private ClassFileBuilder classBuilder;
-<<<<<<< HEAD
-=======
-	private File outputDirectory = null;
-	private boolean validate = true;
->>>>>>> 84b23fbb
-	
-	private boolean validate = true;
-	//FIXME: deadCode elimination is currently unsafe because the
-	// LineNumberTable and Exceptions attributes do not deal with rewrites
+// Copyright (c) 2011, David J. Pearce (djp@ecs.vuw.ac.nz)
+// All rights reserved.
+//
+// Redistribution and use in source and binary forms, with or without
+// modification, are permitted provided that the following conditions are met:
+//    * Redistributions of source code must retain the above copyright
+//      notice, this list of conditions and the following disclaimer.
+//    * Redistributions in binary form must reproduce the above copyright
+//      notice, this list of conditions and the following disclaimer in the
+//      documentation and/or other materials provided with the distribution.
+//    * Neither the name of the <organization> nor the
+//      names of its contributors may be used to endorse or promote products
+//      derived from this software without specific prior written permission.
+//
+// THIS SOFTWARE IS PROVIDED BY THE COPYRIGHT HOLDERS AND CONTRIBUTORS "AS IS" AND
+// ANY EXPRESS OR IMPLIED WARRANTIES, INCLUDING, BUT NOT LIMITED TO, THE IMPLIED
+// WARRANTIES OF MERCHANTABILITY AND FITNESS FOR A PARTICULAR PURPOSE ARE
+// DISCLAIMED. IN NO EVENT SHALL DAVID J. PEARCE BE LIABLE FOR ANY
+// DIRECT, INDIRECT, INCIDENTAL, SPECIAL, EXEMPLARY, OR CONSEQUENTIAL DAMAGES
+// (INCLUDING, BUT NOT LIMITED TO, PROCUREMENT OF SUBSTITUTE GOODS OR SERVICES;
+// LOSS OF USE, DATA, OR PROFITS; OR BUSINESS INTERRUPTION) HOWEVER CAUSED AND
+// ON ANY THEORY OF LIABILITY, WHETHER IN CONTRACT, STRICT LIABILITY, OR TORT
+// (INCLUDING NEGLIGENCE OR OTHERWISE) ARISING IN ANY WAY OUT OF THE USE OF THIS
+// SOFTWARE, EVEN IF ADVISED OF THE POSSIBILITY OF SUCH DAMAGE.
+
+package wyjc.transforms;
+
+import java.io.File;
+import java.io.FileOutputStream;
+import java.io.IOException;
+
+import wyil.ModuleLoader;
+import wyil.Transform;
+import wyil.lang.Module;
+import wyjc.io.ClassFileBuilder;
+import wyjvm.io.ClassFileWriter;
+import wyjvm.lang.ClassFile;
+import wyjvm.util.Continuations;
+import wyjvm.util.DeadCodeElimination;
+import wyjvm.util.Validation;
+
+public class ClassWriter implements Transform {
+	private ClassFileBuilder classBuilder;
+	private File outputDirectory = null;
+	private boolean validate = true;
+
+	//FIXME: deadCode elimination is currently unsafe because the
+	// LineNumberTable and Exceptions attributes do not deal with rewrites
 	// properly.
-	private boolean deadCode = false;
-
+	private boolean deadCode = false;
+
 	private boolean continuations = true;
-	
-	public ClassWriter(ModuleLoader loader) {
-		classBuilder = new ClassFileBuilder(loader, wyjc.Main.MAJOR_VERSION,
-				wyjc.Main.MINOR_VERSION);
-	}	
-	
-	public void setValidate(boolean flag) {
-		validate = flag;
-	}
-	
-	public void setDeadcode(boolean flag) {
-		deadCode = flag;
-	}
-	
-	public void setOutputDirectory(String dir) {		
-		outputDirectory = new File(dir);
-		if (!outputDirectory.exists()) {
-			throw new RuntimeException("directory not found: " + dir);
-		} else if (!outputDirectory.isDirectory()) {
-			throw new RuntimeException("not a directory: " + dir);
-		}
-	}
-	
-	public void apply(Module m) throws IOException {		
-		ClassFile file = classBuilder.build(m);		
-		
-		if(validate) {			
-			// validate generated bytecode
-			new Validation().apply(file);
-		}
-		if(deadCode) {
-			// FIXME: deadCode elimination is currently unsafe because the
-			// LineNumberTable and Exceptions attributes do not deal with rewrites
-			// properly.
-			
-			// eliminate any dead code that was introduced.		
-			new DeadCodeElimination().apply(file);
-		}
-<<<<<<< HEAD
-		if (continuations) {
-			new Continuations().apply(file);
-		}
-		
-=======
-				
->>>>>>> 84b23fbb
-		// calculate filename
-		String filename;
-		if(outputDirectory == null) {
-			// when no output directory is set, simply write back to the same
-			// place the source file was in.
-			filename = m.filename().replace(".whiley", ".class");
-		} else {			
-			filename = m.id().fileName().replace('.', File.separatorChar) + ".class";
-			filename = outputDirectory + File.separator + filename;			
-		}
-		FileOutputStream out = new FileOutputStream(filename);		
-		ClassFileWriter writer = new ClassFileWriter(out,null);			
-		writer.write(file);					
-	}	
-	
-}
+	
+	public ClassWriter(ModuleLoader loader) {
+		classBuilder = new ClassFileBuilder(loader, wyjc.Main.MAJOR_VERSION,
+				wyjc.Main.MINOR_VERSION);
+	}	
+	
+	public void setValidate(boolean flag) {
+		validate = flag;
+	}
+	
+	public void setDeadcode(boolean flag) {
+		deadCode = flag;
+	}
+	
+	public void setOutputDirectory(String dir) {		
+		outputDirectory = new File(dir);
+		if (!outputDirectory.exists()) {
+			throw new RuntimeException("directory not found: " + dir);
+		} else if (!outputDirectory.isDirectory()) {
+			throw new RuntimeException("not a directory: " + dir);
+		}
+	}
+	
+	public void apply(Module m) throws IOException {		
+		ClassFile file = classBuilder.build(m);		
+		
+		if(validate) {			
+			// validate generated bytecode
+			new Validation().apply(file);
+		}
+		if(deadCode) {
+			// FIXME: deadCode elimination is currently unsafe because the
+			// LineNumberTable and Exceptions attributes do not deal with rewrites
+			// properly.
+			
+			// eliminate any dead code that was introduced.		
+			new DeadCodeElimination().apply(file);
+		}
+		if (continuations) {
+			new Continuations().apply(file);
+		}
+		// calculate filename
+		String filename;
+		if(outputDirectory == null) {
+			// when no output directory is set, simply write back to the same
+			// place the source file was in.
+			filename = m.filename().replace(".whiley", ".class");
+		} else {			
+			filename = m.id().fileName().replace('.', File.separatorChar) + ".class";
+			filename = outputDirectory + File.separator + filename;			
+		}
+		FileOutputStream out = new FileOutputStream(filename);		
+		ClassFileWriter writer = new ClassFileWriter(out,null);			
+		writer.write(file);					
+	}	
+	
+}