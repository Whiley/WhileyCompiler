--- conflicted
+++ resolved
@@ -253,11 +253,7 @@
 		long time = System.currentTimeMillis();
 		long memory = runtime.freeMemory();
 		ModuleReader reader = suffixMap.get(entry.suffix());
-<<<<<<< HEAD
 		ModuleID mid = entry.id();		
-=======
-		ModuleID mid = entry.id();
->>>>>>> a24750d8
 		Module mi = reader.read(mid, entry.contents());
 		
 		
